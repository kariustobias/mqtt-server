package nosql

import (
	"context"
	"encoding/json"
	"testing"
	"time"

	"github.com/pkg/errors"
	"github.com/smallstep/assert"
	"github.com/smallstep/certificates/authority/admin"
	"github.com/smallstep/certificates/db"
	"github.com/smallstep/nosql"
<<<<<<< HEAD
	nosqldb "github.com/smallstep/nosql/database"
=======
	"github.com/smallstep/nosql/database"
>>>>>>> 04fe3126
	"go.step.sm/linkedca"
	"google.golang.org/protobuf/types/known/timestamppb"
)

func TestDB_getDBAdminBytes(t *testing.T) {
	adminID := "adminID"
	type test struct {
		db       nosql.DB
		err      error
		adminErr *admin.Error
	}
	var tests = map[string]func(t *testing.T) test{
		"fail/not-found": func(t *testing.T) test {
			return test{
				db: &db.MockNoSQLDB{
					MGet: func(bucket, key []byte) ([]byte, error) {
						assert.Equals(t, bucket, adminsTable)
						assert.Equals(t, string(key), adminID)

						return nil, database.ErrNotFound
					},
				},
				adminErr: admin.NewError(admin.ErrorNotFoundType, "admin adminID not found"),
			}
		},
		"fail/db.Get-error": func(t *testing.T) test {
			return test{
				db: &db.MockNoSQLDB{
					MGet: func(bucket, key []byte) ([]byte, error) {
						assert.Equals(t, bucket, adminsTable)
						assert.Equals(t, string(key), adminID)

						return nil, errors.New("force")
					},
				},
				err: errors.New("error loading admin adminID: force"),
			}
		},
		"ok": func(t *testing.T) test {
			return test{
				db: &db.MockNoSQLDB{
					MGet: func(bucket, key []byte) ([]byte, error) {
						assert.Equals(t, bucket, adminsTable)
						assert.Equals(t, string(key), adminID)

						return []byte("foo"), nil
					},
				},
			}
		},
	}
	for name, run := range tests {
		tc := run(t)
		t.Run(name, func(t *testing.T) {
			d := DB{db: tc.db}
			if b, err := d.getDBAdminBytes(context.Background(), adminID); err != nil {
				switch k := err.(type) {
				case *admin.Error:
					if assert.NotNil(t, tc.adminErr) {
						assert.Equals(t, k.Type, tc.adminErr.Type)
						assert.Equals(t, k.Detail, tc.adminErr.Detail)
						assert.Equals(t, k.Status, tc.adminErr.Status)
						assert.Equals(t, k.Err.Error(), tc.adminErr.Err.Error())
						assert.Equals(t, k.Detail, tc.adminErr.Detail)
					}
				default:
					if assert.NotNil(t, tc.err) {
						assert.HasPrefix(t, err.Error(), tc.err.Error())
					}
				}
			} else if assert.Nil(t, tc.err) {
				assert.Equals(t, string(b), "foo")
			}
		})
	}
}

func TestDB_getDBAdmin(t *testing.T) {
	adminID := "adminID"
	type test struct {
		db       nosql.DB
		err      error
		adminErr *admin.Error
		dba      *dbAdmin
	}
	var tests = map[string]func(t *testing.T) test{
		"fail/not-found": func(t *testing.T) test {
			return test{
				db: &db.MockNoSQLDB{
					MGet: func(bucket, key []byte) ([]byte, error) {
						assert.Equals(t, bucket, adminsTable)
						assert.Equals(t, string(key), adminID)

						return nil, database.ErrNotFound
					},
				},
				adminErr: admin.NewError(admin.ErrorNotFoundType, "admin adminID not found"),
			}
		},
		"fail/db.Get-error": func(t *testing.T) test {
			return test{
				db: &db.MockNoSQLDB{
					MGet: func(bucket, key []byte) ([]byte, error) {
						assert.Equals(t, bucket, adminsTable)
						assert.Equals(t, string(key), adminID)

						return nil, errors.New("force")
					},
				},
				err: errors.New("error loading admin adminID: force"),
			}
		},
		"fail/unmarshal-error": func(t *testing.T) test {
			return test{
				db: &db.MockNoSQLDB{
					MGet: func(bucket, key []byte) ([]byte, error) {
						assert.Equals(t, bucket, adminsTable)
						assert.Equals(t, string(key), adminID)

						return []byte("foo"), nil
					},
				},
				err: errors.New("error unmarshaling admin adminID into dbAdmin"),
			}
		},
		"fail/deleted": func(t *testing.T) test {
			now := clock.Now()
			dba := &dbAdmin{
				ID:            adminID,
				AuthorityID:   admin.DefaultAuthorityID,
				ProvisionerID: "provID",
				Subject:       "max@smallstep.com",
				Type:          linkedca.Admin_SUPER_ADMIN,
				CreatedAt:     now,
				DeletedAt:     now,
			}
			b, err := json.Marshal(dba)
			assert.FatalError(t, err)
			return test{
				db: &db.MockNoSQLDB{
					MGet: func(bucket, key []byte) ([]byte, error) {
						assert.Equals(t, bucket, adminsTable)
						assert.Equals(t, string(key), adminID)

						return b, nil
					},
				},
				adminErr: admin.NewError(admin.ErrorDeletedType, "admin adminID is deleted"),
			}
		},
		"ok": func(t *testing.T) test {
			now := clock.Now()
			dba := &dbAdmin{
				ID:            adminID,
				AuthorityID:   admin.DefaultAuthorityID,
				ProvisionerID: "provID",
				Subject:       "max@smallstep.com",
				Type:          linkedca.Admin_SUPER_ADMIN,
				CreatedAt:     now,
			}
			b, err := json.Marshal(dba)
			assert.FatalError(t, err)
			return test{
				db: &db.MockNoSQLDB{
					MGet: func(bucket, key []byte) ([]byte, error) {
						assert.Equals(t, bucket, adminsTable)
						assert.Equals(t, string(key), adminID)

						return b, nil
					},
				},
				dba: dba,
			}
		},
	}
	for name, run := range tests {
		tc := run(t)
		t.Run(name, func(t *testing.T) {
			d := DB{db: tc.db, authorityID: admin.DefaultAuthorityID}
			if dba, err := d.getDBAdmin(context.Background(), adminID); err != nil {
				switch k := err.(type) {
				case *admin.Error:
					if assert.NotNil(t, tc.adminErr) {
						assert.Equals(t, k.Type, tc.adminErr.Type)
						assert.Equals(t, k.Detail, tc.adminErr.Detail)
						assert.Equals(t, k.Status, tc.adminErr.Status)
						assert.Equals(t, k.Err.Error(), tc.adminErr.Err.Error())
						assert.Equals(t, k.Detail, tc.adminErr.Detail)
					}
				default:
					if assert.NotNil(t, tc.err) {
						assert.HasPrefix(t, err.Error(), tc.err.Error())
					}
				}
			} else if assert.Nil(t, tc.err) && assert.Nil(t, tc.adminErr) {
				assert.Equals(t, dba.ID, adminID)
				assert.Equals(t, dba.AuthorityID, tc.dba.AuthorityID)
				assert.Equals(t, dba.ProvisionerID, tc.dba.ProvisionerID)
				assert.Equals(t, dba.Subject, tc.dba.Subject)
				assert.Equals(t, dba.Type, tc.dba.Type)
				assert.Equals(t, dba.CreatedAt, tc.dba.CreatedAt)
				assert.Fatal(t, dba.DeletedAt.IsZero())
			}
		})
	}
}

func TestDB_unmarshalDBAdmin(t *testing.T) {
	adminID := "adminID"
	type test struct {
		in       []byte
		err      error
		adminErr *admin.Error
		dba      *dbAdmin
	}
	var tests = map[string]func(t *testing.T) test{
		"fail/unmarshal-error": func(t *testing.T) test {
			return test{
				in:  []byte("foo"),
				err: errors.New("error unmarshaling admin adminID into dbAdmin"),
			}
		},
		"fail/deleted-error": func(t *testing.T) test {
			dba := &dbAdmin{
				DeletedAt: time.Now(),
			}
			data, err := json.Marshal(dba)
			assert.FatalError(t, err)
			return test{
				in:       data,
				adminErr: admin.NewError(admin.ErrorDeletedType, "admin adminID is deleted"),
			}
		},
		"fail/authority-mismatch-error": func(t *testing.T) test {
			dba := &dbAdmin{
				ID:          adminID,
				AuthorityID: "foo",
			}
			data, err := json.Marshal(dba)
			assert.FatalError(t, err)
			return test{
				in: data,
				adminErr: admin.NewError(admin.ErrorAuthorityMismatchType,
					"admin %s is not owned by authority %s", adminID, admin.DefaultAuthorityID),
			}
		},
		"ok": func(t *testing.T) test {
			dba := &dbAdmin{
				ID:            adminID,
				Subject:       "max@smallstep.com",
				ProvisionerID: "provID",
				AuthorityID:   admin.DefaultAuthorityID,
				Type:          linkedca.Admin_SUPER_ADMIN,
				CreatedAt:     clock.Now(),
			}
			data, err := json.Marshal(dba)
			assert.FatalError(t, err)
			return test{
				in:  data,
				dba: dba,
			}
		},
	}
	for name, run := range tests {
		tc := run(t)
		t.Run(name, func(t *testing.T) {
			d := DB{authorityID: admin.DefaultAuthorityID}
			if dba, err := d.unmarshalDBAdmin(tc.in, adminID); err != nil {
				switch k := err.(type) {
				case *admin.Error:
					if assert.NotNil(t, tc.adminErr) {
						assert.Equals(t, k.Type, tc.adminErr.Type)
						assert.Equals(t, k.Detail, tc.adminErr.Detail)
						assert.Equals(t, k.Status, tc.adminErr.Status)
						assert.Equals(t, k.Err.Error(), tc.adminErr.Err.Error())
						assert.Equals(t, k.Detail, tc.adminErr.Detail)
					}
				default:
					if assert.NotNil(t, tc.err) {
						assert.HasPrefix(t, err.Error(), tc.err.Error())
					}
				}
			} else if assert.Nil(t, tc.err) && assert.Nil(t, tc.adminErr) {
				assert.Equals(t, dba.ID, adminID)
				assert.Equals(t, dba.AuthorityID, tc.dba.AuthorityID)
				assert.Equals(t, dba.ProvisionerID, tc.dba.ProvisionerID)
				assert.Equals(t, dba.Subject, tc.dba.Subject)
				assert.Equals(t, dba.Type, tc.dba.Type)
				assert.Equals(t, dba.CreatedAt, tc.dba.CreatedAt)
				assert.Fatal(t, dba.DeletedAt.IsZero())
			}
		})
	}
}

func TestDB_unmarshalAdmin(t *testing.T) {
	adminID := "adminID"
	type test struct {
		in       []byte
		err      error
		adminErr *admin.Error
		dba      *dbAdmin
	}
	var tests = map[string]func(t *testing.T) test{
		"fail/unmarshal-error": func(t *testing.T) test {
			return test{
				in:  []byte("foo"),
				err: errors.New("error unmarshaling admin adminID into dbAdmin"),
			}
		},
		"fail/deleted-error": func(t *testing.T) test {
			dba := &dbAdmin{
				DeletedAt: time.Now(),
			}
			data, err := json.Marshal(dba)
			assert.FatalError(t, err)
			return test{
				in:       data,
				adminErr: admin.NewError(admin.ErrorDeletedType, "admin adminID is deleted"),
			}
		},
		"ok": func(t *testing.T) test {
			dba := &dbAdmin{
				ID:            adminID,
				Subject:       "max@smallstep.com",
				ProvisionerID: "provID",
				AuthorityID:   admin.DefaultAuthorityID,
				Type:          linkedca.Admin_SUPER_ADMIN,
				CreatedAt:     clock.Now(),
			}
			data, err := json.Marshal(dba)
			assert.FatalError(t, err)
			return test{
				in:  data,
				dba: dba,
			}
		},
	}
	for name, run := range tests {
		tc := run(t)
		t.Run(name, func(t *testing.T) {
			d := DB{authorityID: admin.DefaultAuthorityID}
			if adm, err := d.unmarshalAdmin(tc.in, adminID); err != nil {
				switch k := err.(type) {
				case *admin.Error:
					if assert.NotNil(t, tc.adminErr) {
						assert.Equals(t, k.Type, tc.adminErr.Type)
						assert.Equals(t, k.Detail, tc.adminErr.Detail)
						assert.Equals(t, k.Status, tc.adminErr.Status)
						assert.Equals(t, k.Err.Error(), tc.adminErr.Err.Error())
						assert.Equals(t, k.Detail, tc.adminErr.Detail)
					}
				default:
					if assert.NotNil(t, tc.err) {
						assert.HasPrefix(t, err.Error(), tc.err.Error())
					}
				}
			} else if assert.Nil(t, tc.err) && assert.Nil(t, tc.adminErr) {
				assert.Equals(t, adm.Id, adminID)
				assert.Equals(t, adm.AuthorityId, tc.dba.AuthorityID)
				assert.Equals(t, adm.ProvisionerId, tc.dba.ProvisionerID)
				assert.Equals(t, adm.Subject, tc.dba.Subject)
				assert.Equals(t, adm.Type, tc.dba.Type)
				assert.Equals(t, adm.CreatedAt, timestamppb.New(tc.dba.CreatedAt))
				assert.Equals(t, adm.DeletedAt, timestamppb.New(tc.dba.DeletedAt))
			}
		})
	}
}

func TestDB_GetAdmin(t *testing.T) {
	adminID := "adminID"
	type test struct {
		db       nosql.DB
		err      error
		adminErr *admin.Error
		dba      *dbAdmin
	}
	var tests = map[string]func(t *testing.T) test{
		"fail/not-found": func(t *testing.T) test {
			return test{
				db: &db.MockNoSQLDB{
					MGet: func(bucket, key []byte) ([]byte, error) {
						assert.Equals(t, bucket, adminsTable)
						assert.Equals(t, string(key), adminID)

						return nil, database.ErrNotFound
					},
				},
				adminErr: admin.NewError(admin.ErrorNotFoundType, "admin adminID not found"),
			}
		},
		"fail/db.Get-error": func(t *testing.T) test {
			return test{
				db: &db.MockNoSQLDB{
					MGet: func(bucket, key []byte) ([]byte, error) {
						assert.Equals(t, bucket, adminsTable)
						assert.Equals(t, string(key), adminID)

						return nil, errors.New("force")
					},
				},
				err: errors.New("error loading admin adminID: force"),
			}
		},
		"fail/unmarshal-error": func(t *testing.T) test {
			return test{
				db: &db.MockNoSQLDB{
					MGet: func(bucket, key []byte) ([]byte, error) {
						assert.Equals(t, bucket, adminsTable)
						assert.Equals(t, string(key), adminID)

						return []byte("foo"), nil
					},
				},
				err: errors.New("error unmarshaling admin adminID into dbAdmin"),
			}
		},
		"fail/deleted": func(t *testing.T) test {
			dba := &dbAdmin{
				ID:            adminID,
				AuthorityID:   admin.DefaultAuthorityID,
				ProvisionerID: "provID",
				Subject:       "max@smallstep.com",
				Type:          linkedca.Admin_SUPER_ADMIN,
				CreatedAt:     clock.Now(),
				DeletedAt:     clock.Now(),
			}
			b, err := json.Marshal(dba)
			assert.FatalError(t, err)
			return test{
				db: &db.MockNoSQLDB{
					MGet: func(bucket, key []byte) ([]byte, error) {
						assert.Equals(t, bucket, adminsTable)
						assert.Equals(t, string(key), adminID)

						return b, nil
					},
				},
				dba:      dba,
				adminErr: admin.NewError(admin.ErrorDeletedType, "admin adminID is deleted"),
			}
		},
		"fail/authorityID-mismatch": func(t *testing.T) test {
			dba := &dbAdmin{
				ID:            adminID,
				AuthorityID:   "foo",
				ProvisionerID: "provID",
				Subject:       "max@smallstep.com",
				Type:          linkedca.Admin_SUPER_ADMIN,
				CreatedAt:     clock.Now(),
			}
			b, err := json.Marshal(dba)
			assert.FatalError(t, err)
			return test{
				db: &db.MockNoSQLDB{
					MGet: func(bucket, key []byte) ([]byte, error) {
						assert.Equals(t, bucket, adminsTable)
						assert.Equals(t, string(key), adminID)

						return b, nil
					},
				},
				dba: dba,
				adminErr: admin.NewError(admin.ErrorAuthorityMismatchType,
					"admin %s is not owned by authority %s", dba.ID, admin.DefaultAuthorityID),
			}
		},
		"ok": func(t *testing.T) test {
			dba := &dbAdmin{
				ID:            adminID,
				AuthorityID:   admin.DefaultAuthorityID,
				ProvisionerID: "provID",
				Subject:       "max@smallstep.com",
				Type:          linkedca.Admin_SUPER_ADMIN,
				CreatedAt:     clock.Now(),
			}
			b, err := json.Marshal(dba)
			assert.FatalError(t, err)
			return test{
				db: &db.MockNoSQLDB{
					MGet: func(bucket, key []byte) ([]byte, error) {
						assert.Equals(t, bucket, adminsTable)
						assert.Equals(t, string(key), adminID)

						return b, nil
					},
				},
				dba: dba,
			}
		},
	}
	for name, run := range tests {
		tc := run(t)
		t.Run(name, func(t *testing.T) {
			d := DB{db: tc.db, authorityID: admin.DefaultAuthorityID}
			if adm, err := d.GetAdmin(context.Background(), adminID); err != nil {
				switch k := err.(type) {
				case *admin.Error:
					if assert.NotNil(t, tc.adminErr) {
						assert.Equals(t, k.Type, tc.adminErr.Type)
						assert.Equals(t, k.Detail, tc.adminErr.Detail)
						assert.Equals(t, k.Status, tc.adminErr.Status)
						assert.Equals(t, k.Err.Error(), tc.adminErr.Err.Error())
						assert.Equals(t, k.Detail, tc.adminErr.Detail)
					}
				default:
					if assert.NotNil(t, tc.err) {
						assert.HasPrefix(t, err.Error(), tc.err.Error())
					}
				}
			} else if assert.Nil(t, tc.err) && assert.Nil(t, tc.adminErr) {
				assert.Equals(t, adm.Id, adminID)
				assert.Equals(t, adm.AuthorityId, tc.dba.AuthorityID)
				assert.Equals(t, adm.ProvisionerId, tc.dba.ProvisionerID)
				assert.Equals(t, adm.Subject, tc.dba.Subject)
				assert.Equals(t, adm.Type, tc.dba.Type)
				assert.Equals(t, adm.CreatedAt, timestamppb.New(tc.dba.CreatedAt))
				assert.Equals(t, adm.DeletedAt, timestamppb.New(tc.dba.DeletedAt))
			}
		})
	}
}

func TestDB_DeleteAdmin(t *testing.T) {
	adminID := "adminID"
	type test struct {
		db       nosql.DB
		err      error
		adminErr *admin.Error
	}
	var tests = map[string]func(t *testing.T) test{
		"fail/not-found": func(t *testing.T) test {
			return test{
				db: &db.MockNoSQLDB{
					MGet: func(bucket, key []byte) ([]byte, error) {
						assert.Equals(t, bucket, adminsTable)
						assert.Equals(t, string(key), adminID)

						return nil, database.ErrNotFound
					},
				},
				adminErr: admin.NewError(admin.ErrorNotFoundType, "admin adminID not found"),
			}
		},
		"fail/db.Get-error": func(t *testing.T) test {
			return test{
				db: &db.MockNoSQLDB{
					MGet: func(bucket, key []byte) ([]byte, error) {
						assert.Equals(t, bucket, adminsTable)
						assert.Equals(t, string(key), adminID)

						return nil, errors.New("force")
					},
				},
				err: errors.New("error loading admin adminID: force"),
			}
		},
		"fail/save-error": func(t *testing.T) test {
			dba := &dbAdmin{
				ID:            adminID,
				AuthorityID:   admin.DefaultAuthorityID,
				ProvisionerID: "provID",
				Subject:       "max@smallstep.com",
				Type:          linkedca.Admin_SUPER_ADMIN,
				CreatedAt:     clock.Now(),
			}
			data, err := json.Marshal(dba)
			assert.FatalError(t, err)
			return test{
				db: &db.MockNoSQLDB{
					MGet: func(bucket, key []byte) ([]byte, error) {
						assert.Equals(t, bucket, adminsTable)
						assert.Equals(t, string(key), adminID)

						return data, nil
					},
					MCmpAndSwap: func(bucket, key, old, nu []byte) ([]byte, bool, error) {
						assert.Equals(t, bucket, adminsTable)
						assert.Equals(t, string(key), adminID)
						assert.Equals(t, string(old), string(data))

						var _dba = new(dbAdmin)
						assert.FatalError(t, json.Unmarshal(nu, _dba))

						assert.Equals(t, _dba.ID, dba.ID)
						assert.Equals(t, _dba.AuthorityID, dba.AuthorityID)
						assert.Equals(t, _dba.ProvisionerID, dba.ProvisionerID)
						assert.Equals(t, _dba.Subject, dba.Subject)
						assert.Equals(t, _dba.Type, dba.Type)
						assert.Equals(t, _dba.CreatedAt, dba.CreatedAt)

						assert.True(t, _dba.DeletedAt.Before(time.Now()))
						assert.True(t, _dba.DeletedAt.After(time.Now().Add(-time.Minute)))

						return nil, false, errors.New("force")
					},
				},
				err: errors.New("error saving authority admin: force"),
			}
		},
		"ok": func(t *testing.T) test {
			dba := &dbAdmin{
				ID:            adminID,
				AuthorityID:   admin.DefaultAuthorityID,
				ProvisionerID: "provID",
				Subject:       "max@smallstep.com",
				Type:          linkedca.Admin_SUPER_ADMIN,
				CreatedAt:     clock.Now(),
			}
			data, err := json.Marshal(dba)
			assert.FatalError(t, err)
			return test{
				db: &db.MockNoSQLDB{
					MGet: func(bucket, key []byte) ([]byte, error) {
						assert.Equals(t, bucket, adminsTable)
						assert.Equals(t, string(key), adminID)

						return data, nil
					},
					MCmpAndSwap: func(bucket, key, old, nu []byte) ([]byte, bool, error) {
						assert.Equals(t, bucket, adminsTable)
						assert.Equals(t, string(key), adminID)
						assert.Equals(t, string(old), string(data))

						var _dba = new(dbAdmin)
						assert.FatalError(t, json.Unmarshal(nu, _dba))

						assert.Equals(t, _dba.ID, dba.ID)
						assert.Equals(t, _dba.AuthorityID, dba.AuthorityID)
						assert.Equals(t, _dba.ProvisionerID, dba.ProvisionerID)
						assert.Equals(t, _dba.Subject, dba.Subject)
						assert.Equals(t, _dba.Type, dba.Type)
						assert.Equals(t, _dba.CreatedAt, dba.CreatedAt)

						assert.True(t, _dba.DeletedAt.Before(time.Now()))
						assert.True(t, _dba.DeletedAt.After(time.Now().Add(-time.Minute)))

						return nu, true, nil
					},
				},
			}
		},
	}
	for name, run := range tests {
		tc := run(t)
		t.Run(name, func(t *testing.T) {
			d := DB{db: tc.db, authorityID: admin.DefaultAuthorityID}
			if err := d.DeleteAdmin(context.Background(), adminID); err != nil {
				switch k := err.(type) {
				case *admin.Error:
					if assert.NotNil(t, tc.adminErr) {
						assert.Equals(t, k.Type, tc.adminErr.Type)
						assert.Equals(t, k.Detail, tc.adminErr.Detail)
						assert.Equals(t, k.Status, tc.adminErr.Status)
						assert.Equals(t, k.Err.Error(), tc.adminErr.Err.Error())
						assert.Equals(t, k.Detail, tc.adminErr.Detail)
					}
				default:
					if assert.NotNil(t, tc.err) {
						assert.HasPrefix(t, err.Error(), tc.err.Error())
					}
				}
			}
		})
	}
}

func TestDB_UpdateAdmin(t *testing.T) {
	adminID := "adminID"
	type test struct {
		db       nosql.DB
		err      error
		adminErr *admin.Error
		adm      *linkedca.Admin
	}
	var tests = map[string]func(t *testing.T) test{
		"fail/not-found": func(t *testing.T) test {
			return test{
				adm: &linkedca.Admin{Id: adminID},
				db: &db.MockNoSQLDB{
					MGet: func(bucket, key []byte) ([]byte, error) {
						assert.Equals(t, bucket, adminsTable)
						assert.Equals(t, string(key), adminID)

						return nil, database.ErrNotFound
					},
				},
				adminErr: admin.NewError(admin.ErrorNotFoundType, "admin adminID not found"),
			}
		},
		"fail/db.Get-error": func(t *testing.T) test {
			return test{
				adm: &linkedca.Admin{Id: adminID},
				db: &db.MockNoSQLDB{
					MGet: func(bucket, key []byte) ([]byte, error) {
						assert.Equals(t, bucket, adminsTable)
						assert.Equals(t, string(key), adminID)

						return nil, errors.New("force")
					},
				},
				err: errors.New("error loading admin adminID: force"),
			}
		},
		"fail/save-error": func(t *testing.T) test {
			dba := &dbAdmin{
				ID:            adminID,
				AuthorityID:   admin.DefaultAuthorityID,
				ProvisionerID: "provID",
				Subject:       "max@smallstep.com",
				Type:          linkedca.Admin_SUPER_ADMIN,
				CreatedAt:     clock.Now(),
			}

			upd := dba.convert()
			upd.Type = linkedca.Admin_ADMIN

			data, err := json.Marshal(dba)
			assert.FatalError(t, err)
			return test{
				adm: upd,
				db: &db.MockNoSQLDB{
					MGet: func(bucket, key []byte) ([]byte, error) {
						assert.Equals(t, bucket, adminsTable)
						assert.Equals(t, string(key), adminID)

						return data, nil
					},
					MCmpAndSwap: func(bucket, key, old, nu []byte) ([]byte, bool, error) {
						assert.Equals(t, bucket, adminsTable)
						assert.Equals(t, string(key), adminID)
						assert.Equals(t, string(old), string(data))

						var _dba = new(dbAdmin)
						assert.FatalError(t, json.Unmarshal(nu, _dba))

						assert.Equals(t, _dba.ID, dba.ID)
						assert.Equals(t, _dba.AuthorityID, dba.AuthorityID)
						assert.Equals(t, _dba.ProvisionerID, dba.ProvisionerID)
						assert.Equals(t, _dba.Subject, dba.Subject)
						assert.Equals(t, _dba.Type, linkedca.Admin_ADMIN)
						assert.Equals(t, _dba.CreatedAt, dba.CreatedAt)

						return nil, false, errors.New("force")
					},
				},
				err: errors.New("error saving authority admin: force"),
			}
		},
		"ok": func(t *testing.T) test {
			dba := &dbAdmin{
				ID:            adminID,
				AuthorityID:   admin.DefaultAuthorityID,
				ProvisionerID: "provID",
				Subject:       "max@smallstep.com",
				Type:          linkedca.Admin_SUPER_ADMIN,
				CreatedAt:     clock.Now(),
			}

			upd := dba.convert()
			upd.Type = linkedca.Admin_ADMIN

			data, err := json.Marshal(dba)
			assert.FatalError(t, err)
			return test{
				adm: upd,
				db: &db.MockNoSQLDB{
					MGet: func(bucket, key []byte) ([]byte, error) {
						assert.Equals(t, bucket, adminsTable)
						assert.Equals(t, string(key), adminID)

						return data, nil
					},
					MCmpAndSwap: func(bucket, key, old, nu []byte) ([]byte, bool, error) {
						assert.Equals(t, bucket, adminsTable)
						assert.Equals(t, string(key), adminID)
						assert.Equals(t, string(old), string(data))

						var _dba = new(dbAdmin)
						assert.FatalError(t, json.Unmarshal(nu, _dba))

						assert.Equals(t, _dba.ID, dba.ID)
						assert.Equals(t, _dba.AuthorityID, dba.AuthorityID)
						assert.Equals(t, _dba.ProvisionerID, dba.ProvisionerID)
						assert.Equals(t, _dba.Subject, dba.Subject)
						assert.Equals(t, _dba.Type, linkedca.Admin_ADMIN)
						assert.Equals(t, _dba.CreatedAt, dba.CreatedAt)

						return nu, true, nil
					},
				},
			}
		},
	}
	for name, run := range tests {
		tc := run(t)
		t.Run(name, func(t *testing.T) {
			d := DB{db: tc.db, authorityID: admin.DefaultAuthorityID}
			if err := d.UpdateAdmin(context.Background(), tc.adm); err != nil {
				switch k := err.(type) {
				case *admin.Error:
					if assert.NotNil(t, tc.adminErr) {
						assert.Equals(t, k.Type, tc.adminErr.Type)
						assert.Equals(t, k.Detail, tc.adminErr.Detail)
						assert.Equals(t, k.Status, tc.adminErr.Status)
						assert.Equals(t, k.Err.Error(), tc.adminErr.Err.Error())
						assert.Equals(t, k.Detail, tc.adminErr.Detail)
					}
				default:
					if assert.NotNil(t, tc.err) {
						assert.HasPrefix(t, err.Error(), tc.err.Error())
					}
				}
			}
		})
	}
}

func TestDB_CreateAdmin(t *testing.T) {
	type test struct {
		db       nosql.DB
		err      error
		adminErr *admin.Error
		adm      *linkedca.Admin
	}
	var tests = map[string]func(t *testing.T) test{
		"fail/save-error": func(t *testing.T) test {
			adm := &linkedca.Admin{
				AuthorityId:   admin.DefaultAuthorityID,
				ProvisionerId: "provID",
				Subject:       "max@smallstep.com",
				Type:          linkedca.Admin_ADMIN,
			}

			return test{
				adm: adm,
				db: &db.MockNoSQLDB{
					MCmpAndSwap: func(bucket, key, old, nu []byte) ([]byte, bool, error) {
						assert.Equals(t, bucket, adminsTable)
						assert.Equals(t, old, nil)

						var _dba = new(dbAdmin)
						assert.FatalError(t, json.Unmarshal(nu, _dba))

						assert.True(t, len(_dba.ID) > 0 && _dba.ID == string(key))
						assert.Equals(t, _dba.AuthorityID, adm.AuthorityId)
						assert.Equals(t, _dba.ProvisionerID, adm.ProvisionerId)
						assert.Equals(t, _dba.Subject, adm.Subject)
						assert.Equals(t, _dba.Type, linkedca.Admin_ADMIN)

						assert.True(t, _dba.CreatedAt.Before(time.Now()))
						assert.True(t, _dba.CreatedAt.After(time.Now().Add(-time.Minute)))

						return nil, false, errors.New("force")
					},
				},
				err: errors.New("error saving authority admin: force"),
			}
		},
		"ok": func(t *testing.T) test {
			adm := &linkedca.Admin{
				AuthorityId:   admin.DefaultAuthorityID,
				ProvisionerId: "provID",
				Subject:       "max@smallstep.com",
				Type:          linkedca.Admin_ADMIN,
			}

			return test{
				adm: adm,
				db: &db.MockNoSQLDB{
					MCmpAndSwap: func(bucket, key, old, nu []byte) ([]byte, bool, error) {
						assert.Equals(t, bucket, adminsTable)
						assert.Equals(t, old, nil)

						var _dba = new(dbAdmin)
						assert.FatalError(t, json.Unmarshal(nu, _dba))

						assert.True(t, len(_dba.ID) > 0 && _dba.ID == string(key))
						assert.Equals(t, _dba.AuthorityID, adm.AuthorityId)
						assert.Equals(t, _dba.ProvisionerID, adm.ProvisionerId)
						assert.Equals(t, _dba.Subject, adm.Subject)
						assert.Equals(t, _dba.Type, linkedca.Admin_ADMIN)

						assert.True(t, _dba.CreatedAt.Before(time.Now()))
						assert.True(t, _dba.CreatedAt.After(time.Now().Add(-time.Minute)))

						return nu, true, nil
					},
				},
			}
		},
	}
	for name, run := range tests {
		tc := run(t)
		t.Run(name, func(t *testing.T) {
			d := DB{db: tc.db, authorityID: admin.DefaultAuthorityID}
			if err := d.CreateAdmin(context.Background(), tc.adm); err != nil {
				switch k := err.(type) {
				case *admin.Error:
					if assert.NotNil(t, tc.adminErr) {
						assert.Equals(t, k.Type, tc.adminErr.Type)
						assert.Equals(t, k.Detail, tc.adminErr.Detail)
						assert.Equals(t, k.Status, tc.adminErr.Status)
						assert.Equals(t, k.Err.Error(), tc.adminErr.Err.Error())
						assert.Equals(t, k.Detail, tc.adminErr.Detail)
					}
				default:
					if assert.NotNil(t, tc.err) {
						assert.HasPrefix(t, err.Error(), tc.err.Error())
					}
				}
			}
		})
	}
}

func TestDB_GetAdmins(t *testing.T) {
	now := clock.Now()
	fooAdmin := &dbAdmin{
		ID:            "foo",
		AuthorityID:   admin.DefaultAuthorityID,
		ProvisionerID: "provID",
		Subject:       "foo@smallstep.com",
		Type:          linkedca.Admin_SUPER_ADMIN,
		CreatedAt:     now,
	}
	foob, err := json.Marshal(fooAdmin)
	assert.FatalError(t, err)

	barAdmin := &dbAdmin{
		ID:            "bar",
		AuthorityID:   admin.DefaultAuthorityID,
		ProvisionerID: "provID",
		Subject:       "bar@smallstep.com",
		Type:          linkedca.Admin_ADMIN,
		CreatedAt:     now,
		DeletedAt:     now,
	}
	barb, err := json.Marshal(barAdmin)
	assert.FatalError(t, err)

	bazAdmin := &dbAdmin{
		ID:            "baz",
		AuthorityID:   "bazzer",
		ProvisionerID: "provID",
		Subject:       "baz@smallstep.com",
		Type:          linkedca.Admin_ADMIN,
		CreatedAt:     now,
	}
	bazb, err := json.Marshal(bazAdmin)
	assert.FatalError(t, err)

	zapAdmin := &dbAdmin{
		ID:            "zap",
		AuthorityID:   admin.DefaultAuthorityID,
		ProvisionerID: "provID",
		Subject:       "zap@smallstep.com",
		Type:          linkedca.Admin_ADMIN,
		CreatedAt:     now,
	}
	zapb, err := json.Marshal(zapAdmin)
	assert.FatalError(t, err)
	type test struct {
		db       nosql.DB
		err      error
		adminErr *admin.Error
		verify   func(*testing.T, []*linkedca.Admin)
	}
	var tests = map[string]func(t *testing.T) test{
		"fail/db.List-error": func(t *testing.T) test {
			return test{
				db: &db.MockNoSQLDB{
					MList: func(bucket []byte) ([]*nosqldb.Entry, error) {
						assert.Equals(t, bucket, adminsTable)

						return nil, errors.New("force")
					},
				},
				err: errors.New("error loading admins: force"),
			}
		},
		"fail/unmarshal-error": func(t *testing.T) test {
			ret := []*nosqldb.Entry{
				{Bucket: adminsTable, Key: []byte("foo"), Value: foob},
				{Bucket: adminsTable, Key: []byte("bar"), Value: barb},
				{Bucket: adminsTable, Key: []byte("zap"), Value: []byte("zap")},
			}
			return test{
				db: &db.MockNoSQLDB{
					MList: func(bucket []byte) ([]*nosqldb.Entry, error) {
						assert.Equals(t, bucket, adminsTable)

						return ret, nil
					},
				},
				err: errors.New("error unmarshaling admin zap into dbAdmin"),
			}
		},
		"ok/none": func(t *testing.T) test {
			ret := []*nosqldb.Entry{}
			return test{
				db: &db.MockNoSQLDB{
					MList: func(bucket []byte) ([]*nosqldb.Entry, error) {
						assert.Equals(t, bucket, adminsTable)

						return ret, nil
					},
				},
				verify: func(t *testing.T, admins []*linkedca.Admin) {
					assert.Equals(t, len(admins), 0)
				},
			}
		},
		"ok/only-invalid": func(t *testing.T) test {
			ret := []*nosqldb.Entry{
				{Bucket: adminsTable, Key: []byte("bar"), Value: barb},
				{Bucket: adminsTable, Key: []byte("baz"), Value: bazb},
			}
			return test{
				db: &db.MockNoSQLDB{
					MList: func(bucket []byte) ([]*nosqldb.Entry, error) {
						assert.Equals(t, bucket, adminsTable)

						return ret, nil
					},
				},
				verify: func(t *testing.T, admins []*linkedca.Admin) {
					assert.Equals(t, len(admins), 0)
				},
			}
		},
		"ok": func(t *testing.T) test {
			ret := []*nosqldb.Entry{
				{Bucket: adminsTable, Key: []byte("foo"), Value: foob},
				{Bucket: adminsTable, Key: []byte("bar"), Value: barb},
				{Bucket: adminsTable, Key: []byte("baz"), Value: bazb},
				{Bucket: adminsTable, Key: []byte("zap"), Value: zapb},
			}
			return test{
				db: &db.MockNoSQLDB{
					MList: func(bucket []byte) ([]*nosqldb.Entry, error) {
						assert.Equals(t, bucket, adminsTable)

						return ret, nil
					},
				},
				verify: func(t *testing.T, admins []*linkedca.Admin) {
					assert.Equals(t, len(admins), 2)

					assert.Equals(t, admins[0].Id, fooAdmin.ID)
					assert.Equals(t, admins[0].AuthorityId, fooAdmin.AuthorityID)
					assert.Equals(t, admins[0].ProvisionerId, fooAdmin.ProvisionerID)
					assert.Equals(t, admins[0].Subject, fooAdmin.Subject)
					assert.Equals(t, admins[0].Type, fooAdmin.Type)
					assert.Equals(t, admins[0].CreatedAt, timestamppb.New(fooAdmin.CreatedAt))
					assert.Equals(t, admins[0].DeletedAt, timestamppb.New(fooAdmin.DeletedAt))

					assert.Equals(t, admins[1].Id, zapAdmin.ID)
					assert.Equals(t, admins[1].AuthorityId, zapAdmin.AuthorityID)
					assert.Equals(t, admins[1].ProvisionerId, zapAdmin.ProvisionerID)
					assert.Equals(t, admins[1].Subject, zapAdmin.Subject)
					assert.Equals(t, admins[1].Type, zapAdmin.Type)
					assert.Equals(t, admins[1].CreatedAt, timestamppb.New(zapAdmin.CreatedAt))
					assert.Equals(t, admins[1].DeletedAt, timestamppb.New(zapAdmin.DeletedAt))
				},
			}
		},
	}
	for name, run := range tests {
		tc := run(t)
		t.Run(name, func(t *testing.T) {
			d := DB{db: tc.db, authorityID: admin.DefaultAuthorityID}
			if admins, err := d.GetAdmins(context.Background()); err != nil {
				switch k := err.(type) {
				case *admin.Error:
					if assert.NotNil(t, tc.adminErr) {
						assert.Equals(t, k.Type, tc.adminErr.Type)
						assert.Equals(t, k.Detail, tc.adminErr.Detail)
						assert.Equals(t, k.Status, tc.adminErr.Status)
						assert.Equals(t, k.Err.Error(), tc.adminErr.Err.Error())
						assert.Equals(t, k.Detail, tc.adminErr.Detail)
					}
				default:
					if assert.NotNil(t, tc.err) {
						assert.HasPrefix(t, err.Error(), tc.err.Error())
					}
				}
			} else if assert.Nil(t, tc.err) && assert.Nil(t, tc.adminErr) {
				tc.verify(t, admins)
			}
		})
	}
}<|MERGE_RESOLUTION|>--- conflicted
+++ resolved
@@ -11,11 +11,7 @@
 	"github.com/smallstep/certificates/authority/admin"
 	"github.com/smallstep/certificates/db"
 	"github.com/smallstep/nosql"
-<<<<<<< HEAD
 	nosqldb "github.com/smallstep/nosql/database"
-=======
-	"github.com/smallstep/nosql/database"
->>>>>>> 04fe3126
 	"go.step.sm/linkedca"
 	"google.golang.org/protobuf/types/known/timestamppb"
 )
@@ -35,7 +31,7 @@
 						assert.Equals(t, bucket, adminsTable)
 						assert.Equals(t, string(key), adminID)
 
-						return nil, database.ErrNotFound
+						return nil, nosqldb.ErrNotFound
 					},
 				},
 				adminErr: admin.NewError(admin.ErrorNotFoundType, "admin adminID not found"),
@@ -109,7 +105,7 @@
 						assert.Equals(t, bucket, adminsTable)
 						assert.Equals(t, string(key), adminID)
 
-						return nil, database.ErrNotFound
+						return nil, nosqldb.ErrNotFound
 					},
 				},
 				adminErr: admin.NewError(admin.ErrorNotFoundType, "admin adminID not found"),
@@ -402,7 +398,7 @@
 						assert.Equals(t, bucket, adminsTable)
 						assert.Equals(t, string(key), adminID)
 
-						return nil, database.ErrNotFound
+						return nil, nosqldb.ErrNotFound
 					},
 				},
 				adminErr: admin.NewError(admin.ErrorNotFoundType, "admin adminID not found"),
@@ -555,7 +551,7 @@
 						assert.Equals(t, bucket, adminsTable)
 						assert.Equals(t, string(key), adminID)
 
-						return nil, database.ErrNotFound
+						return nil, nosqldb.ErrNotFound
 					},
 				},
 				adminErr: admin.NewError(admin.ErrorNotFoundType, "admin adminID not found"),
@@ -701,7 +697,7 @@
 						assert.Equals(t, bucket, adminsTable)
 						assert.Equals(t, string(key), adminID)
 
-						return nil, database.ErrNotFound
+						return nil, nosqldb.ErrNotFound
 					},
 				},
 				adminErr: admin.NewError(admin.ErrorNotFoundType, "admin adminID not found"),
