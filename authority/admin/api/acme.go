--- conflicted
+++ resolved
@@ -33,16 +33,7 @@
 
 // requireEABEnabled is a middleware that ensures ACME EAB is enabled
 // before serving requests that act on ACME EAB credentials.
-<<<<<<< HEAD
-func requireEABEnabled(next nextHTTP) nextHTTP {
-	return func(w http.ResponseWriter, r *http.Request) {
-		ctx := r.Context()
-		provName := chi.URLParam(r, "provisionerName")
-		eabEnabled, prov, err := provisionerHasEABEnabled(ctx, provName)
-		if err != nil {
-			render.Error(w, err)
-=======
-func (h *Handler) requireEABEnabled(next http.HandlerFunc) http.HandlerFunc {
+func requireEABEnabled(next http.HandlerFunc) http.HandlerFunc {
 	return func(w http.ResponseWriter, r *http.Request) {
 		ctx := r.Context()
 		prov := linkedca.MustProvisionerFromContext(ctx)
@@ -50,7 +41,6 @@
 		acmeProvisioner := prov.GetDetails().GetACME()
 		if acmeProvisioner == nil {
 			render.Error(w, admin.NewErrorISE("error getting ACME details for provisioner '%s'", prov.GetName()))
->>>>>>> 65090daa
 			return
 		}
 
@@ -58,34 +48,8 @@
 			render.Error(w, admin.NewError(admin.ErrorBadRequestType, "ACME EAB not enabled for provisioner '%s'", prov.GetName()))
 			return
 		}
-<<<<<<< HEAD
-		ctx = context.WithValue(ctx, provisionerContextKey, prov)
-		next(w, r.WithContext(ctx))
-	}
-}
-
-// provisionerHasEABEnabled determines if the "requireEAB" setting for an ACME
-// provisioner is set to true and thus has EAB enabled.
-func provisionerHasEABEnabled(ctx context.Context, provisionerName string) (bool, *linkedca.Provisioner, error) {
-	var (
-		p   provisioner.Interface
-		err error
-	)
-
-	auth := mustAuthority(ctx)
-	db := admin.MustFromContext(ctx)
-
-	if p, err = auth.LoadProvisionerByName(provisionerName); err != nil {
-		return false, nil, admin.WrapErrorISE(err, "error loading provisioner %s", provisionerName)
-	}
-
-	prov, err := db.GetProvisioner(ctx, p.GetID())
-	if err != nil {
-		return false, nil, admin.WrapErrorISE(err, "error getting provisioner with ID: %s", p.GetID())
-=======
 
 		next(w, r)
->>>>>>> 65090daa
 	}
 }
 
