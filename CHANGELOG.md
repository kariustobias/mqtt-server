--- conflicted
+++ resolved
@@ -8,11 +8,8 @@
 ### Added
 - Added support for certificate renewals after expiry using the claim `allowRenewalAfterExpiry`.
 - Added support for `extraNames` in X.509 templates.
-<<<<<<< HEAD
 - Added RA support using a Vault instance as the CA.
-=======
 - Added support for automatic configuration of linked RAs.
->>>>>>> b99692fd
 ### Changed
 - Made SCEP CA URL paths dynamic
 - Support two latest versions of Go (1.17, 1.18)
